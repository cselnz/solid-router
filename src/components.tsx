import { JSX, Show, createMemo, on, createRoot, mergeProps, splitProps, Component } from "solid-js";
import { isServer } from "solid-js/web"
import {
  RouteContext,
  RouterContext,
  createRouteState,
  createRouterState,
  useRoute,
  useRouter,
  createRoutes,
  getMatches,
  useResolvedPath,
  useLocation,
  useNavigate,
  useHref
} from "./routing";
import {
  Location,
  Navigate,
<<<<<<< HEAD
  RouteDataFunc,
=======
  RouteData,
  RouteUpdate,
>>>>>>> 2a8c8872
  RouteDefinition,
  RouterIntegration,
  RouteState,
  RouteUpdateSignal
} from "./types";
import { pathIntegration } from "./integration";

export interface RouterProps {
  source?: RouterIntegration | RouteUpdateSignal;
  url?: string;
  context?: object;
  base?: string;
  children: JSX.Element;
}


const staticIntegration = (obj: RouteUpdate): RouteUpdateSignal => [() => obj, (next) => obj.value = next.value];

export const Router = (props: RouterProps) => {
  const integration = props.source || (isServer ? staticIntegration({ value: props.url! }) : pathIntegration())
  const routerState = createRouterState(integration, props.base);

  return <RouterContext.Provider value={routerState}>{props.children}</RouterContext.Provider>;
};

export interface RoutesProps {
  base?: string;
  fallback?: JSX.Element;
  children: JSX.Element;
}

export const Routes = (props: RoutesProps) => {
  const router = useRouter();
  const parentRoute = useRoute();

  const basePath = useResolvedPath(() => props.base || "");
  const routes = createMemo(() => createRoutes(props.children as any, basePath() || "", Outlet));
  const matches = createMemo(() => getMatches(routes(), router.location.pathname));

  const disposers: (() => void)[] = [];
  const routeStates = createMemo(
    on(matches, (nextMatches, prevMatches, prev) => {
      let equal = prevMatches && nextMatches.length === prevMatches.length;
      const next: RouteState[] = [];
      for (let i = 0, len = nextMatches.length; i < len; i++) {
        const prevMatch = prevMatches?.[i];
        const nextMatch = nextMatches[i];

        if (prev && prevMatch && nextMatch.route.pattern === prevMatch.route.pattern) {
          next[i] = prev[i];
        } else {
          equal = false;
          if (disposers[i]) {
            disposers[i]();
          }

          // console.log(
          //   `creating new route state for '${matches()[i].route.pattern}' == '${
          //     nextMatch.route.pattern
          //   }`
          // );

          createRoot(dispose => {
            disposers[i] = () => {
              // console.log(`disposing route ${nextMatch.route.pattern}`);
              dispose();
            };
            next[i] = createRouteState(
              router,
              next[i - 1] || parentRoute,
              () => routeStates()[i + 1],
              () => matches()[i]
            );
          });
        }
      }

      disposers.splice(nextMatches.length).forEach(dispose => {
        dispose();
      });

      return prev && equal ? prev : next;
    }) as (prevValue?: RouteState[]) => RouteState[]
  );

  return (
    <Show when={routeStates()[0]} fallback={props.fallback}>
      {route => <RouteContext.Provider value={route}>{route.outlet()}</RouteContext.Provider>}
    </Show>
  );
};

export const useRoutes = (routes: RouteDefinition | RouteDefinition[], base?: string) => {
  return (props: { fallback?: JSX.Element }) => (
    <Routes base={base} fallback={props.fallback}>
      {routes as any}
    </Routes>
  );
};

interface RouteProps {
  path: string;
  element?: JSX.Element | Component;
  children?: JSX.Element;
  data?: RouteDataFunc;
}

export const Route = (props: RouteProps) => {
  return props as unknown as JSX.Element;
};

export const Outlet = () => {
  const route = useRoute();
  return (
    <Show when={route?.child}>
      {route => <RouteContext.Provider value={route}>{route.outlet()}</RouteContext.Provider>}
    </Show>
  );
};

interface LinkBaseProps extends JSX.AnchorHTMLAttributes<HTMLAnchorElement> {
  to: string | undefined;
}

function LinkBase(props: LinkBaseProps) {
  const [, rest] = splitProps(props, ["children", "to", "href", "onClick"]);
  const navigate = useNavigate();
  const href = useHref(() => props.to)

  const handleClick: JSX.EventHandler<HTMLAnchorElement, MouseEvent> = evt => {
    const { onClick, to, target } = props;
    if (typeof onClick === "function") {
      onClick(evt);
    } else if (onClick) {
      onClick[0](onClick[1], evt);
    }
    if (
      to !== undefined &&
      !evt.defaultPrevented &&
      evt.button === 0 &&
      (!target || target === "_self") &&
      !(evt.metaKey || evt.altKey || evt.ctrlKey || evt.shiftKey)
    ) {
      evt.preventDefault();
      navigate(to, { resolve: false });
    }
  };

  return (
    <a {...rest} href={href() ?? props.href} onClick={handleClick}>
      {props.children}
    </a>
  );
}

export interface LinkProps extends JSX.AnchorHTMLAttributes<HTMLAnchorElement> {
  href: string;
}

export function Link(props: LinkProps) {
  const to = useResolvedPath(() => props.href);
  return <LinkBase {...props} to={to()} />;
}

export interface NavLinkProps extends LinkProps {
  activeClass?: string;
  end?: boolean;
}

export function NavLink(props: NavLinkProps) {
  props = mergeProps({ activeClass: "is-active" }, props);
  const [, rest] = splitProps(props, ["activeClass", "end"]);
  const location = useLocation();
  const to = useResolvedPath(() => props.href);
  const isActive = createMemo(() => {
    const to_ = to();
    if (to_ === undefined) {
      return false;
    }
    const path = to_.split(/[?#]/, 1)[0].toLowerCase();
    const loc = location.pathname.toLowerCase();
    return props.end ? path === loc : loc.startsWith(path);
  });

  return (
    <LinkBase
      {...rest}
      to={to()}
      classList={{ [props.activeClass!]: isActive() }}
      aria-current={isActive() ? "page" : undefined}
    />
  );
}

export interface RedirectProps {
  href: ((args: { navigate: Navigate; location: Location }) => string) | string;
}

export function Redirect(props: RedirectProps) {
  const navigate = useNavigate();
  const location = useLocation();
  const { href } = props;
  const path = typeof href === "function" ? href({ navigate, location }) : href;
  navigate(path, { replace: true });
  return null;
}<|MERGE_RESOLUTION|>--- conflicted
+++ resolved
@@ -17,12 +17,8 @@
 import {
   Location,
   Navigate,
-<<<<<<< HEAD
   RouteDataFunc,
-=======
-  RouteData,
   RouteUpdate,
->>>>>>> 2a8c8872
   RouteDefinition,
   RouterIntegration,
   RouteState,
